--- conflicted
+++ resolved
@@ -51,7 +51,6 @@
     )
 
 
-<<<<<<< HEAD
 @dataclass
 class NetworksConfig:
     repr_net: RepresentationNetwork
@@ -91,16 +90,6 @@
         pred_net=PredictionNetwork(latent_dim=params["latent_dim"], num_actions=2),
         input_channels=params["input_channels"],
         observation_space=params["observation_space"],
-=======
-@pytest.fixture
-def tiny_repr_net():
-    """
-    A tiny representation network:
-    input_channels=1, observation_space=(1,1), latent_dim=2
-    """
-    return RepresentationNetwork(
-        observation_space=(1, 1), latent_shape=(2, 2, 2), config=None
->>>>>>> 22dbbb26
     )
 
 
